---
title: "Seurat tutorial 2 - pbmc multi-platform - Seurat v5 integrative analysis with new SCTransform steps"
subtitle: "Sep 2024"
author: "Satija lab (original); Scot J Matkovich (notes + SCTransofrm edits)"
format:
  gfm: default
  html:
    embed-resources: true
    toc: true
    toc_float: true
    toc-depth: 3
    toc-expand: 3
    toc-location: right
editor: visual
execute:
  cache: false
  keep-md: false
output:
  gfm: default
  html: default
editor_options: 
  chunk_output_type: console
---

# pbmcsca - Seurat v5 integrative analysis tutorial

Original sources: [R markdown](https://github.com/satijalab/seurat/blob/HEAD/vignettes/seurat5_integration.Rmd) and [webpage](https://satijalab.org/seurat/articles/seurat5_integration.html). The recommended new `sctransform` steps to replace `NormalizeData`, `FindVariableFeatures` and `ScaleData` were derived in part from this [R markdown](https://github.com/satijalab/seurat/blob/HEAD/vignettes/sctransform_vignette.Rmd) and associated [webpage](https://satijalab.org/seurat/articles/sctransform_vignette).

*Note Sep 2024*: On R 4.4.0/4.4.1 and Bioconductor 3.20, I had to install the `SeuratWrappers` package via `devtools::install_github ('satijalab/seurat-wrappers')`. Separately, the `TFBSTools` package needed installation via `BiocManager::install("TFBSTools")` to avoid an error when installing the `Azimuth` package via `devtools::install_github("satijalab/azimuth", "seurat5")` or via `remotes::install_github("satijalab/azimuth", ref = "master")` (master/main branch rather than seurat5 branch of the repo). I also had to install `SeuratData` via `remotes::install_github("satijalab/seurat-data", "seurat5", quiet = TRUE)` as recommended at https://satijalab.org/seurat/articles/install.html

```{r}
#| label: libraries_output_init
#| echo: true
#| eval: true
#| message: false
#| code-copy: true

library(Seurat)
library(SeuratData)
InstallData("pbmcsca", force.reinstall = F) # from SeuratData package reference
library(SeuratWrappers)
library(Azimuth)
library(tibble)
library(gt) # gt (great tables) package
library(ggplot2)
library(patchwork)

library(reticulate)
source("R/scVI_pyvirtualenv.R")
# scVIIntegration using SeuratWrappers cannot access a Python virtualenv and requires a conda environment(Sep 2024)
# I modified the scVIIntegration function obtained from the SeuratWrappers Github repo to use a standard Python virtualenv instead

work.dir <- "C:/Downloads/"
if (!dir.exists(file.path(work.dir,"output"))) dir.create(file.path(work.dir,"output"))

```

## Introduction

Integration of single-cell sequencing datasets, for example across experimental batches, donors, or conditions, is often an important step in scRNA-seq workflows. Integrative analysis can help to match shared cell types and states across datasets, which can boost statistical power, and most importantly, facilitate accurate comparative analysis across datasets. In previous versions of Seurat we introduced methods for integrative analysis, including our ‘anchor-based’ integration workflow. Many labs have also published powerful and pioneering methods, including [Harmony](https://github.com/immunogenomics/harmony) and [scVI](https://yoseflab.github.io/software/scvi-tools/), for integrative analysis.

We recognize that while the goal of matching shared cell types across datasets may be important for many problems, users may also be concerned about which method to use, or that integration could result in a loss of biological resolution. In Seurat v5, we introduce more flexible and streamlined infrastructure to run different integration algorithms with a single line of code. This makes it easier to explore the results of different integration methods, and to compare these results to a workflow that excludes integration steps. For this vignette, we use a [dataset of human PBMC profiled with seven different technologies](https://www.nature.com/articles/s41587-020-0465-8), profiled as part of a systematic comparative analysis (`pbmcsca`). The data is available as part of our [SeuratData](https://github.com/satijalab/seurat-data) package.

## Layers in the Seurat v5 object

Seurat v5 assays store data in layers. These layers can store raw, un-normalized counts (`layer='counts'`), normalized data (`layer='data'`), or z-scored/variance-stabilized data (`layer='scale.data'`). We can load in the data, remove low-quality cells, and obtain predicted cell annotations (which will be useful for assessing integration later), using our [Azimuth pipeline](https://satijalab.github.io/azimuth/articles/run_azimuth_tutorial.html).

### Workflow notes

*Note Sep 2024*: The `Azimuth` resources enable cell annotation against a reference for various human tissue sources. It would be of interest to compare these against e.g. `SingleR` and to extend this work to preclinical species. The initial cell annotations via `Azimuth` are used to assist with evaluating integration of the datasets, but it would be worth exploring whether cell annotation can be reasonably left until after multi-platform / multi-'batch' integration.

```{r}
#| label: load_pbmcsca_runAzimuth
#| echo: true
#| eval: true
#| message: false
#| code-copy: true
#| code-fold: true
#| code-summary: "Code to load pbmcsca and run Azimuth"

# load in the pbmc comparative analysis dataset
obj <- LoadData("pbmcsca")
obj <- subset(obj, nFeature_RNA > 1000)
obj <- RunAzimuth(obj, reference = "pbmcref")

# currently, the object has two layers in the RNA assay: counts, and data
obj
# Layers(obj)
```

The object contains data from nine different batches (stored in the `Method` column in the object metadata), representing seven different technologies. We will aim to integrate the different batches together. In previous versions of Seurat, we would require the data to be represented as nine different Seurat objects. When using Seurat v5 assays, we can instead keep all the data in one object, but simply split the layers. After splitting, there are now 18 layers (a counts and data layer for each batch). We can also run a standard scRNA-seq analysis (i.e. without integration). Note that since the data is split into layers, normalization and variable feature identification is performed for each batch independently (a consensus set of variable features is automatically identified).

*Question* for future work: how can separate count objects (e.g. from different samples or assays) be loaded directly into a Seurat v5 object as layers, ready for later integration work, rather than import of a single object with subsequent splitting? Is this simply using the ['merge' function](https://satijalab.org/seurat/articles/essential_commands#merge-objects-without-integration)?

```{r}
#| label: split_batches_normalize
#| echo: true
#| eval: true
#| message: false
#| code-copy: true

# make a nice table of obj$Method using gt package
method_summ <- table(obj$Method)
method_tb <- tibble(method = names(method_summ), cells = method_summ)
method_tb <- method_tb |>
  gt() |>
  tab_header(title = "Cells per batch") # A wide array of table decoration methods is available with gt

obj[["RNA"]] <- split(obj[["RNA"]], f = obj$Method)
obj

# the non-SCTransform version of the layer normalization
obj <- NormalizeData(obj)
obj <- FindVariableFeatures(obj)
obj <- ScaleData(obj)
obj <- RunPCA(obj)

# the SCTransform version of layer normalization
options(future.globals.maxSize = 3e+09)
obj_sct <- SCTransform(obj)
obj_sct <- RunPCA(obj_sct, npcs = 30, verbose = F)
```

We can now visualize the results of a standard analysis without integration. Note that cells are grouping both by cell type and by underlying method. While a UMAP analysis is just a visualization of this, clustering this dataset would return predominantly batch-specific clusters. Especially if previous cell-type annotations were not available, this would make downstream analysis extremely challenging.

```{r}
#| label: visualize_normalized_batches
#| echo: true
#| eval: true
#| message: false
#| code-copy: true

obj <- FindNeighbors(obj, dims = 1:30, reduction = "pca")
obj <- FindClusters(obj, resolution = 2, cluster.name = "unintegrated_clusters")
obj <- RunUMAP(obj, dims = 1:30, reduction = "pca", reduction.name = "umap.unintegrated")
# make summary plots colored by batch or by cell type annotation (predicted.celltype)
# cell type annotations were previously added by Azimuth
DimPlot(obj, reduction = "umap.unintegrated", group.by = c("Method", "predicted.celltype.l2"))
```

Interestingly, the use of the SCTransform procedure for normalization and scaling produces transformed, unintegrated data with less platform dependency apparent on initial UMAP plots.

```{r}
#| label: visualize_SCT-normalized_batches
#| echo: true
#| eval: true
#| message: false
#| code-copy: true

obj_sct <- FindNeighbors(obj_sct, dims = 1:30, reduction = "pca")
obj_sct <- FindClusters(obj_sct, resolution = 2, cluster.name = "unintegrated_sct_clusters")
obj_sct <- RunUMAP(obj_sct, dims = 1:30, reduction = "pca", reduction.name = "umap.sct.unintegrated")
# make summary plots colored by batch or by cell type annotation (predicted.celltype)
# cell type annotations were previously added by Azimuth
DimPlot(obj_sct, reduction = "umap.sct.unintegrated", group.by = c("Method", "predicted.celltype.l2"))
```

## Easy single-command code for integrative analyses in Seurat v5

Seurat v5 enables streamlined integrative analysis using the `IntegrateLayers` function. The method currently supports five integration methods. Each of these methods performs integration in low-dimensional space, and returns a dimensional reduction (i.e. `integrated.rpca`) that aims to co-embed shared cell types across batches:

-   Anchor-based CCA integration (`method=CCAIntegration`)
-   Anchor-based RPCA integration (`method=RPCAIntegration`)
-   Harmony (`method=HarmonyIntegration`)
-   FastMNN (`method= FastMNNIntegration`)
-   scVI (`method=scVIIntegration`)

Note that our anchor-based RPCA integration represents a faster and more conservative (less correction) method for integration. For interested users, we discuss this method in more detail in our [previous RPCA vignette](https://satijalab.org/seurat/articles/integration_rpca)

You can find more detail on each method, and any installation prerequisites, in Seurat's documentation (for example, `?scVIIntegration`). For example, scVI integration requires `reticulate` which can be installed from CRAN (`install.packages("reticulate")`) as well as `scanpy` and `scvi-tools` and their dependencies installed in a virtualenv or conda environment. Please see scVI installation instructions [here](https://docs.scvi-tools.org/en/stable/installation.html).

*Note*: the `SeuratWrappers` bundle of R functions available Sep 2024 only permitted `scVIIntegration` to use a conda environment. I modified this Sep 2024 to use a standard Python virtualenv instead, sourced the new function at the start of this notebook, and used it here.

Each of the following lines perform a new integration using a single function call (on the data normalized with the pre-SCTransform methods in `obj`):

```{r}
#| label: streamlined_integrations
#| echo: true
#| eval: true
#| message: false
#| warning: false
#| code-copy: true

options(future.globals.maxSize = 3e+09)

obj <- IntegrateLayers(
  object = obj, method = FastMNNIntegration,
  new.reduction = 'integrated.mnn',
  verbose = FALSE)

obj <- IntegrateLayers(
  object = obj, method = CCAIntegration,
  orig.reduction = "pca", new.reduction = 'integrated.cca',
  verbose = FALSE)

obj <- IntegrateLayers(
  object = obj, method = RPCAIntegration,
  orig.reduction = "pca", new.reduction = 'integrated.rpca',
  verbose = FALSE)

obj <- IntegrateLayers(
  object = obj, method = HarmonyIntegration,
  orig.reduction = "pca", new.reduction = 'harmony',
  verbose = FALSE)

# obj <- IntegrateLayers(
#   object = obj, method = scVIIntegration,
#   new.reduction = "integrated.scvi",
#   virtual_env = "C:/Users/sjmat/venv_compbio",
#   verbose = FALSE
# )
```

Note that `scVIIntegration` may require substantial runtime compared to the other methods. A process for incorporating the cell embeddings from a previously prepared run of `scVIIntegration` into the `obj` used for visualizations is as follows:

```{r}
#| label: incorporate_previous_scvi
#| echo: true
#| eval: false
#| message: false
#| code-copy: true

scvi.reduc <- Embeddings(readRDS(file.path(work.dir, "output/pbmcsca_split_integr_scvi_only.rds")), reduction="integrated.scvi") # extracts a matrix of embeddings
scvi.reduc <- scvi.reduc[Cells(obj),] # ensures matrix corresponds to cell names in `obj`
obj[["integrated.scvi"]] <- CreateDimReducObject(embeddings = scvi.reduc)
```

The following code block will do the same, this time using the SCTransform-normalized layers in `obj_sct`.

```{r}
#| label: streamlined_sct_integrations
#| echo: true
#| eval: true
#| message: false
#| warning: false
#| code-copy: true

obj_sct <- IntegrateLayers(
  object = obj_sct, method = FastMNNIntegration,
  new.reduction = 'integrated.mnn',
  verbose = FALSE)

obj_sct <- IntegrateLayers(
  object = obj_sct, method = CCAIntegration,
  orig.reduction = "pca", new.reduction = 'integrated.cca',
  verbose = FALSE)

obj_sct <- IntegrateLayers(
  object = obj_sct, method = RPCAIntegration,
  orig.reduction = "pca", new.reduction = 'integrated.rpca',
  verbose = FALSE)

obj_sct <- IntegrateLayers(
  object = obj_sct, method = HarmonyIntegration,
  orig.reduction = "pca", new.reduction = 'harmony',
  verbose = FALSE)

# obj_sct <- IntegrateLayers(
#   object = obj_sct, method = scVIIntegration,
#   new.reduction = "integrated.scvi",
#   virtual_env = "C:/Users/sjmat/venv_compbio",
#   verbose = FALSE
# )
```

<<<<<<< HEAD
```{r}
#| label: incorporate_previous_sct_scvi
#| echo: true
#| eval: false
#| message: false
#| code-copy: true

scvi.reduc.sct <- Embeddings(readRDS(file.path(work.dir, "output/pbmcsca_split_sct_integr_scvi_only.rds")), reduction="integrated.scvi") # extracts a matrix of embeddings
scvi.reduc.sct <- scvi.reduc.sct[Cells(obj_sct),] # ensures matrix corresponds to cell names in `obj`
obj_sct[["integrated.scvi"]] <- CreateDimReducObject(embeddings = scvi.reduc.sct)
```

=======
>>>>>>> 668c4323
<details>

<summary>**Session Info**</summary>

```{r}
sessionInfo()
```

</details><|MERGE_RESOLUTION|>--- conflicted
+++ resolved
@@ -225,7 +225,9 @@
 obj[["integrated.scvi"]] <- CreateDimReducObject(embeddings = scvi.reduc)
 ```
 
-The following code block will do the same, this time using the SCTransform-normalized layers in `obj_sct`.
+The following code block will do the same, this time using the SCTransform-normalized layers in `obj_sct`.\
+
+It may be that the implementation of `scvi-tools` from the `SeuratWrappers` function bundle doesn't yet allow for the use of SCTransform-normalized data (Sep 2024), so I have commented out the relevant `scVIIntegration` lines. There's a note in the Github code that hard-coded assay types are used, which may be the problem, and which are noted as 'to-dos' for fixing.
 
 ```{r}
 #| label: streamlined_sct_integrations
@@ -237,47 +239,44 @@
 
 obj_sct <- IntegrateLayers(
   object = obj_sct, method = FastMNNIntegration,
-  new.reduction = 'integrated.mnn',
+  normalization.method = "SCT", new.reduction = 'integrated.mnn',
   verbose = FALSE)
 
 obj_sct <- IntegrateLayers(
   object = obj_sct, method = CCAIntegration,
-  orig.reduction = "pca", new.reduction = 'integrated.cca',
+  normalization.method = "SCT", new.reduction = 'integrated.cca',
   verbose = FALSE)
 
 obj_sct <- IntegrateLayers(
   object = obj_sct, method = RPCAIntegration,
-  orig.reduction = "pca", new.reduction = 'integrated.rpca',
+  normalization.method = "SCT", new.reduction = 'integrated.rpca',
   verbose = FALSE)
 
 obj_sct <- IntegrateLayers(
   object = obj_sct, method = HarmonyIntegration,
-  orig.reduction = "pca", new.reduction = 'harmony',
+  normalization.method = "SCT", new.reduction = 'harmony',
   verbose = FALSE)
 
 # obj_sct <- IntegrateLayers(
 #   object = obj_sct, method = scVIIntegration,
+#   normalization.method = "SCT",
 #   new.reduction = "integrated.scvi",
 #   virtual_env = "C:/Users/sjmat/venv_compbio",
-#   verbose = FALSE
-# )
-```
-
-<<<<<<< HEAD
-```{r}
-#| label: incorporate_previous_sct_scvi
-#| echo: true
-#| eval: false
-#| message: false
-#| code-copy: true
-
-scvi.reduc.sct <- Embeddings(readRDS(file.path(work.dir, "output/pbmcsca_split_sct_integr_scvi_only.rds")), reduction="integrated.scvi") # extracts a matrix of embeddings
-scvi.reduc.sct <- scvi.reduc.sct[Cells(obj_sct),] # ensures matrix corresponds to cell names in `obj`
-obj_sct[["integrated.scvi"]] <- CreateDimReducObject(embeddings = scvi.reduc.sct)
-```
-
-=======
->>>>>>> 668c4323
+#   verbose = FALSE)
+```
+
+<!-- # ```{r} -->
+<!-- # #| label: incorporate_previous_sct_scvi -->
+<!-- # #| echo: true -->
+<!-- # #| eval: false -->
+<!-- # #| message: false -->
+<!-- # #| code-copy: true -->
+<!-- #  -->
+<!-- # scvi.reduc.sct <- Embeddings(readRDS(file.path(work.dir, "output/pbmcsca_split_sct_integr_scvi_only.rds")), reduction="integrated.scvi") # extracts a matrix of embeddings -->
+<!-- # scvi.reduc.sct <- scvi.reduc.sct[Cells(obj_sct),] # ensures matrix corresponds to cell names in `obj` -->
+<!-- # obj_sct[["integrated.scvi"]] <- CreateDimReducObject(embeddings = scvi.reduc.sct) -->
+<!-- # ``` -->
+
 <details>
 
 <summary>**Session Info**</summary>
