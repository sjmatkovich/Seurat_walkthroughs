--- conflicted
+++ resolved
@@ -36,10 +36,7 @@
 #| label: data import
 #| echo: true
 #| eval: true
-<<<<<<< HEAD
 #| message: false
-=======
->>>>>>> ed7a25b7
 #| code-copy: true
 
 library(dplyr)
@@ -72,7 +69,114 @@
 
 Seurat allows you to easily explore QC metrics and filter cells based on any user-defined criteria. A few QC metrics commonly used by the community include:
 
-<<<<<<< HEAD
+- The number of unique genes detected in each cell.
+- Low-quality cells or empty droplets will often have very few genes
+- Cell doublets or multiplets may exhibit an aberrantly high gene count
+- Similarly, the total number of molecules detected within a cell (correlates strongly with unique genes)
+- The percentage of reads that map to the mitochondrial genome
+- Low-quality / dying cells often exhibit extensive mitochondrial contamination
+- We calculate mitochondrial QC metrics with the PercentageFeatureSet() function, which calculates the percentage of counts originating from a set of features
+- We use the set of all genes starting with MT- as a set of mitochondrial genes
+
+The number of unique genes and total molecules are automatically calculated during CreateSeuratObject(). You can find them stored in the object meta data.
+
+In the example below, we visualize QC metrics, and use these to filter cells. We filter cells that have unique feature counts over 2,500 or less than 200. We filter cells that have >5% mitochondrial counts.
+
+```{r}
+#| label: QC metrics
+#| echo: true
+#| eval: true
+#| code-copy: true
+
+# The [[ operator can add columns to object metadata. This is a great place to stash QC stats
+pbmc[["percent.mt"]] <- PercentageFeatureSet(pbmc, pattern = "^MT-")
+
+# Show QC metrics for the first 5 cells
+head(pbmc@meta.data, 5)
+
+# Visualize QC metrics as a violin plot
+VlnPlot(pbmc, features = c("nFeature_RNA", "nCount_RNA", "percent.mt"), ncol = 3)
+
+# FeatureScatter is typically used to visualize feature-feature relationships, but can be used
+# for anything calculated by the object, i.e. columns in object metadata, PC scores etc.
+
+plot1 <- FeatureScatter(pbmc, feature1 = "nCount_RNA", feature2 = "percent.mt")
+plot2 <- FeatureScatter(pbmc, feature1 = "nCount_RNA", feature2 = "nFeature_RNA")
+plot1 + plot2
+
+pbmc <- subset(pbmc, subset = nFeature_RNA > 200 & nFeature_RNA < 2500 & percent.mt < 5)
+
+```
+
+### Normalizing the data
+
+After removing unwanted cells from the dataset, the next step is to normalize the data. By default, we employ a global-scaling normalization method “LogNormalize” that normalizes the feature expression measurements for each cell by the total expression, multiplies this by a scale factor (10,000 by default), and log-transforms the result. In Seurat v5, Normalized values are stored in `pbmc[["RNA"]]$data`.
+
+```{r}
+#| label: LogNormalize
+#| echo: true
+#| eval: true
+#| code-copy: true
+
+pbmc <- NormalizeData(pbmc, normalization.method = "LogNormalize", scale.factor = 10000)
+```
+
+While this method of normalization is standard and widely used in scRNA-seq analysis, global-scaling relies on an assumption that each cell originally contains the same number of RNA molecules. We and others have developed alternative workflows for the single cell preprocessing that do not make these assumptions. For users who are interested, please check out our `SCTransform()` normalization workflow. The method is described in our [paper](https://genomebiology.biomedcentral.com/articles/10.1186/s13059-021-02584-9), with a separate vignette using Seurat [here](https://satijalab.org/seurat/articles/sctransform_vignette). The use of SCTransform replaces the need to run `NormalizeData`, `FindVariableFeatures`, or `ScaleData`.
+
+### Identification of highly variable features (feature selection)
+
+We next calculate a subset of features that exhibit high cell-to-cell variation in the dataset (i.e, they are highly expressed in some cells, and lowly expressed in others). We and others have found that focusing on these genes in downstream analysis helps to highlight biological signal in single-cell datasets.
+
+Our procedure in Seurat is described in detail [here](https://doi.org/10.1016/j.cell.2019.05.031), and improves on previous versions by directly modeling the mean-variance relationship inherent in single-cell data, and is implemented in the `FindVariableFeatures()` function. By default, we return 2,000 features per dataset. These will be used in downstream analysis, like PCA.
+
+```{r}
+#| label: VariableFeatures
+#| echo: true
+#| eval: true
+#| code-copy: true 
+
+pbmc <- FindVariableFeatures(pbmc, selection.method = "vst", nfeatures = 2000)
+
+# Identify the 10 most highly variable genes
+top10 <- head(VariableFeatures(pbmc), 10)
+
+# plot variable features with and without labels
+plot3 <- VariableFeaturePlot(pbmc)
+plot4 <- LabelPoints(plot = plot3, points = top10, repel = TRUE)
+plot3 + plot4
+```
+### Scaling the data
+
+Next, we apply a linear transformation (‘scaling’) that is a standard pre-processing step prior to dimensional reduction techniques like PCA. The `ScaleData()` function:
+
+- Shifts the expression of each gene, so that the mean expression across cells is 0
+- Scales the expression of each gene, so that the variance across cells is 1
+- This step gives equal weight in downstream analyses, so that highly-expressed genes do not dominate
+- The results of this are stored in `pbmc[["RNA"]]$scale.data`
+
+By default, only variable features are scaled.
+You can specify the `features` argument to scale additional features
+
+```{r}
+#| label: Scaling
+#| echo: true
+#| eval: true
+#| code-copy: true 
+
+all.genes <- rownames(pbmc)
+pbmc <- ScaleData(pbmc, features = all.genes)
+```
+
+In Seurat, we also use the `ScaleData()` function to remove unwanted sources of variation from a single-cell dataset. For example, we could ‘regress out’ heterogeneity associated with (for example) cell cycle stage, or mitochondrial contamination i.e.:
+
+`pbmc <- ScaleData(pbmc, vars.to.regress = "percent.mt")`
+
+However, particularly for advanced users who would like to use this functionality, we strongly recommend the use of our new normalization workflow, `SCTransform()`. The method is described in our paper, with a separate vignette using Seurat here. As with `ScaleData()`, the function `SCTransform()` also includes a `vars.to.regress` parameter.
+
+### Perform linear dimensional reduction
+
+Seurat allows you to easily explore QC metrics and filter cells based on any user-defined criteria. A few QC metrics commonly used by the community include:
+
 * The number of unique genes detected in each cell.
 * Low-quality cells or empty droplets will often have very few genes
 * Cell doublets or multiplets may exhibit an aberrantly high gene count
@@ -85,20 +189,6 @@
 The number of unique genes and total molecules are automatically calculated during CreateSeuratObject(). You can find them stored in the object meta data.
 
 In the example below, we visualize QC metrics, and use these to filter cells. We filter cells that have unique feature counts over 2,500 or less than 200. We filter cells that have \>5% mitochondrial counts.
-=======
-- The number of unique genes detected in each cell.
-- Low-quality cells or empty droplets will often have very few genes
-- Cell doublets or multiplets may exhibit an aberrantly high gene count
-- Similarly, the total number of molecules detected within a cell (correlates strongly with unique genes)
-- The percentage of reads that map to the mitochondrial genome
-- Low-quality / dying cells often exhibit extensive mitochondrial contamination
-- We calculate mitochondrial QC metrics with the PercentageFeatureSet() function, which calculates the percentage of counts originating from a set of features
-- We use the set of all genes starting with MT- as a set of mitochondrial genes
-
-The number of unique genes and total molecules are automatically calculated during CreateSeuratObject(). You can find them stored in the object meta data.
-
-In the example below, we visualize QC metrics, and use these to filter cells. We filter cells that have unique feature counts over 2,500 or less than 200. We filter cells that have >5% mitochondrial counts.
->>>>>>> ed7a25b7
 
 ```{r}
 #| label: QC metrics
@@ -163,30 +253,17 @@
 plot4 <- LabelPoints(plot = plot3, points = top10, repel = TRUE)
 plot3 + plot4
 ```
-<<<<<<< HEAD
-
-=======
->>>>>>> ed7a25b7
+
 ### Scaling the data
 
 Next, we apply a linear transformation (‘scaling’) that is a standard pre-processing step prior to dimensional reduction techniques like PCA. The `ScaleData()` function:
 
-<<<<<<< HEAD
 * Shifts the expression of each gene, so that the mean expression across cells is 0
 * Scales the expression of each gene, so that the variance across cells is 1
 * This step gives equal weight in downstream analyses, so that highly-expressed genes do not dominate
 * The results of this are stored in `pbmc[["RNA"]]$scale.data`
 
 By default, only variable features are scaled. You can specify the `features` argument to scale additional features
-=======
-- Shifts the expression of each gene, so that the mean expression across cells is 0
-- Scales the expression of each gene, so that the variance across cells is 1
-- This step gives equal weight in downstream analyses, so that highly-expressed genes do not dominate
-- The results of this are stored in `pbmc[["RNA"]]$scale.data`
-
-By default, only variable features are scaled.
-You can specify the `features` argument to scale additional features
->>>>>>> ed7a25b7
 
 ```{r}
 #| label: Scaling
@@ -204,7 +281,6 @@
 
 However, particularly for advanced users who would like to use this functionality, we strongly recommend the use of our new normalization workflow, `SCTransform()`. The method is described in our paper, with a separate vignette using Seurat here. As with `ScaleData()`, the function `SCTransform()` also includes a `vars.to.regress` parameter.
 
-<<<<<<< HEAD
 ## Perform linear dimensional reduction
 
 Next we perform PCA on the scaled data. By default, only the previously determined variable features are used as input, but can be defined using `features` argument if you wish to choose a different subset (if you do want to use a custom subset of features, make sure you pass these to `ScaleData` first).
@@ -467,7 +543,4 @@
 ```{r}
 sessionInfo()
 ```
-</details>
-=======
-### Perform linear dimensional reduction
->>>>>>> ed7a25b7
+</details>